--- conflicted
+++ resolved
@@ -32,10 +32,6 @@
           name: preprocessor
           ports:
             - containerPort: 8002
-<<<<<<< HEAD
-              protocol: TCP
-      restartPolicy: Always
-=======
           resources:
             limits:
               cpu: 500m
@@ -43,6 +39,4 @@
             requests:
               cpu: 250m
               memory: 256Mi
-      restartPolicy: Always
-status: {}
->>>>>>> 3a8bac6e
+      restartPolicy: Always