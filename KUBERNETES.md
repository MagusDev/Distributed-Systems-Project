# Kubernetes Deployment Guide

This guide explains how to deploy and test the system using Kubernetes, with specific instructions for local development using Minikube and deployment on CSC cPouta.

## Running in Kubernetes with Minikube

### Prerequisites

- [Minikube](https://minikube.sigs.k8s.io/docs/start/)
- [kubectl](https://kubernetes.io/docs/tasks/tools/install-kubectl/)
- Docker

### Setup and Deployment

1. **Start Minikube**

   ```bash
   # Start Minikube with sufficient resources
   minikube start --cpus=4 --memory=8192 --disk-size=20g

   # Enable the Minikube dashboard (optional but recommended)
   minikube dashboard
   ```

2. **Apply Kubernetes Manifests**

   ```bash
   # Apply all manifests from the k8s-manifests directory
   kubectl apply -f k8s-manifests/

   # Check deployment status
   kubectl get pods
   ```

3. **Verify Services**

   ```bash
   # Check that all services are running
   kubectl get services
   ```

4. **Port Forward for Testing**

   Set up port forwarding to access the API Gateway from your local machine:

   ```bash
   # Port forward the API Gateway service
   kubectl port-forward service/api-gateway 8000:8000
   ```

5. **Enabling HPA**

   First add metrics-server to kubernetes:

   ```bash
   kubectl apply -f https://github.com/kubernetes-sigs/metrics-server/releases/latest/download/components.yaml
   ```

   Then add limits for cpu and memory in deployments under "containers":

   ```yaml
   resources:
     requests:
       cpu: "100m"
       memory: "128Mi"
     limits:
       cpu: "500m"
       memory: "256Mi"
   ```

   Then add HPA manifest for the service with kind HorizontalPodAutoscaler

   Verify with:
   ```bash
   kubectl get hpa
   ```

### Running the Client GUI

To run the client GUI with the Kubernetes-deployed services:

1. **Ensure API Gateway Port Forwarding is Active**

   ```bash
   # Verify API Gateway is accessible
   curl http://localhost:8000/health
   ```

2. **Run the Client GUI**

   ```bash
   # Install required Python packages
   pip install aiohttp tkinter

   # Run the client GUI
   python client_gui.py
   ```

   The client GUI will connect to the API Gateway through the port-forwarding.

### Cleaning Up

When you're done testing, you can clean up resources:

1. **Delete All Deployed Resources**

   ```bash
   # Delete all resources created from the manifest files
   kubectl delete -f k8s-manifests/
   ```

2. **Stop Minikube**

   ```bash
   # Stop the Minikube cluster
   minikube stop

   # To completely delete the Minikube cluster
   minikube delete
   ```

<<<<<<< HEAD
## Deployment on CSC cpouta

After getting kubectl and containerd ready
=======
## Deploying on CSC cPouta

### Prerequisites
- ssh into the master node
- Verify containerd and kubectl: `systemctl status containerd && kubectl version`
- Check nodes: `kubectl get nodes`
- Clone repository: `git clone https://github.com/MagusDev/Distributed-Systems-Project.git`

### Storage Configuration

#### PersistentVolume for Kafka
Create `kafka-data-persistentvolume.yaml`:
```yaml
apiVersion: v1
kind: PersistentVolume
metadata:
  name: kafka-pv
  labels:
    type: local
    app: kafka
spec:
  storageClassName: my-default-sc
  capacity:
    storage: 100Mi
  accessModes: [ReadWriteOnce]
  hostPath:
    path: "/mnt/data/kafka"
```

#### Update PersistentVolumeClaim
Modify kafka-data-persistentvolumeclaim.yaml:
```yaml
apiVersion: v1
kind: PersistentVolumeClaim
metadata:
  creationTimestamp: null
  labels:
    io.kompose.service: kafka-data
  name: kafka-data
spec:
  # Add this line
  storageClassName: my-default-sc
  accessModes:
    - ReadWriteOnce
  resources:
    requests:
      storage: 100Mi
  # Add this line
  volumeName: kafka-pv
status: {}
```
> The changes connect the PVC to our specific PV using the storageClassName and volumeName.

### Prepare Node Storage
```bash
# On each worker node
sudo mkdir -p /mnt/data/kafka
sudo chmod 777 /mnt/data/kafka
```

### Kafka Configuration
Update security context in Kafka deployment to run as root:
```yaml
# Key changes in kafka-deployment.yaml
containers:
  - name: kafka
    # Add security context to run as root
    securityContext:
      runAsUser: 0
      runAsGroup: 0
    # rest of container config...
```
> Running Kafka as root (user 0) solves the permissions issues with volume mounts.

### Metrics Server Configuration
Edit metrics server with command:
```bash
kubectl edit deployment -n kube-system metrics-server
```

Enable insecure TLS in the metrics-server deployment:
```yaml
# Add to metrics-server deployment args
args:
- --kubelet-insecure-tls
```

### Deployment Order
```bash
# 1. Apply PV first
kubectl apply -f kafka-data-persistentvolume.yaml

# 2. Apply PVC
kubectl apply -f kafka-data-persistentvolumeclaim.yaml

# 3. Apply remaining manifests
kubectl apply -f k8s-manifests/
```

### Verification
```bash
kubectl get pods
kubectl get pv,pvc
```
>>>>>>> 98490b7c

## Managing Kubernetes Resources

- **Apply all resources**: `kubectl apply -f k8s-manifests/`
- **Delete all resources**: `kubectl delete -f k8s-manifests/`
- **Delete specific resource types**: `kubectl delete pods,deployments,services,pvc --all`
- **View logs**: `kubectl logs -f deployment/api-gateway`
- **Pod description**: `kubectl describe pod <pod-name>`

## Troubleshooting

- **Pod not starting**: Check logs with `kubectl logs <pod-name>`
- **Service not accessible**: Verify service is running with `kubectl get svc` and pod is ready with `kubectl get pods`
- **Connection refused**: Ensure port forwarding is active and service is running correctly
- **Kafka Cluster ID Mismatch**: Delete the PVC for Kafka (`kubectl delete pvc kafka-data`) before redeploying
- **Missing ConfigMaps**: Create necessary ConfigMaps before deploying services
- **Liveness Probe Failures**: Adjust probe parameters or ensure required utilities exist in containers
- **Kafka volume permission issues**: Verify PV directory has correct permissions or use the root security context<|MERGE_RESOLUTION|>--- conflicted
+++ resolved
@@ -71,6 +71,7 @@
    Then add HPA manifest for the service with kind HorizontalPodAutoscaler
 
    Verify with:
+
    ```bash
    kubectl get hpa
    ```
@@ -119,14 +120,10 @@
    minikube delete
    ```
 
-<<<<<<< HEAD
-## Deployment on CSC cpouta
-
-After getting kubectl and containerd ready
-=======
 ## Deploying on CSC cPouta
 
 ### Prerequisites
+
 - ssh into the master node
 - Verify containerd and kubectl: `systemctl status containerd && kubectl version`
 - Check nodes: `kubectl get nodes`
@@ -135,7 +132,9 @@
 ### Storage Configuration
 
 #### PersistentVolume for Kafka
+
 Create `kafka-data-persistentvolume.yaml`:
+
 ```yaml
 apiVersion: v1
 kind: PersistentVolume
@@ -154,7 +153,9 @@
 ```
 
 #### Update PersistentVolumeClaim
+
 Modify kafka-data-persistentvolumeclaim.yaml:
+
 ```yaml
 apiVersion: v1
 kind: PersistentVolumeClaim
@@ -175,9 +176,11 @@
   volumeName: kafka-pv
 status: {}
 ```
+
 > The changes connect the PVC to our specific PV using the storageClassName and volumeName.
 
 ### Prepare Node Storage
+
 ```bash
 # On each worker node
 sudo mkdir -p /mnt/data/kafka
@@ -185,7 +188,9 @@
 ```
 
 ### Kafka Configuration
+
 Update security context in Kafka deployment to run as root:
+
 ```yaml
 # Key changes in kafka-deployment.yaml
 containers:
@@ -196,22 +201,27 @@
       runAsGroup: 0
     # rest of container config...
 ```
+
 > Running Kafka as root (user 0) solves the permissions issues with volume mounts.
 
 ### Metrics Server Configuration
+
 Edit metrics server with command:
+
 ```bash
 kubectl edit deployment -n kube-system metrics-server
 ```
 
 Enable insecure TLS in the metrics-server deployment:
+
 ```yaml
 # Add to metrics-server deployment args
 args:
-- --kubelet-insecure-tls
+  - --kubelet-insecure-tls
 ```
 
 ### Deployment Order
+
 ```bash
 # 1. Apply PV first
 kubectl apply -f kafka-data-persistentvolume.yaml
@@ -224,11 +234,11 @@
 ```
 
 ### Verification
+
 ```bash
 kubectl get pods
 kubectl get pv,pvc
 ```
->>>>>>> 98490b7c
 
 ## Managing Kubernetes Resources
 
